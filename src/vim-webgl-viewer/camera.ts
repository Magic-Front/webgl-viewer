--- conflicted
+++ resolved
@@ -121,11 +121,7 @@
   reset(): void
 
   /**
-<<<<<<< HEAD
-   * Returns the world size of the camera frustrum at given point.
-=======
    * Returns the world height of the camera frustrum at given point
->>>>>>> 60cfe9ba
    */
   frustrumSizeAt(point: THREE.Vector3): THREE.Vector2
 
@@ -224,14 +220,7 @@
     this.reset()
   }
 
-<<<<<<< HEAD
   frustrumSizeAt (point: THREE.Vector3) {
-=======
-  /**
-   * Returns the world height of the camera frustrum at given point
-   */
-  heightAt (point: THREE.Vector3) {
->>>>>>> 60cfe9ba
     if (this.orthographic && this.cameraOrthographic) {
       return new THREE.Vector2(
         Math.abs(this.cameraOrthographic.right - this.cameraOrthographic.left),
