/**
 * @module viw-webgl-viewer/camera
 */

import { Camera } from './camera'
import { Object3D } from '../../vim-loader/object3D'
import { SelectableObject } from '../../vim-webgl-viewer/selection'
import * as THREE from 'three'
import { GizmoMarker } from '../gizmos/markers/gizmoMarker'
import { Vim } from '../../vim-loader/vim'

export abstract class CameraMovement {
  protected _camera: Camera

  constructor (camera: Camera) {
    this._camera = camera
  }

  /**
   * Moves the camera by the specified 3D vector.
   * @param {THREE.Vector3} vector - The 3D vector representing the direction and distance of movement.
   */
  abstract move3(vector: THREE.Vector3): void

  /**
   * Moves the camera in a specified 2D direction within a plane defined by the given axes.
   * @param {THREE.Vector2} vector - The 2D vector representing the direction of movement.
   * @param {'XY' | 'XZ'} axes - The axes defining the plane of movement ('XY' or 'XZ').
   */
  move2 (vector: THREE.Vector2, axes: 'XY' | 'XZ'): void {
    const direction =
      axes === 'XY'
        ? new THREE.Vector3(-vector.x, vector.y, 0)
        : axes === 'XZ'
          ? new THREE.Vector3(-vector.x, 0, vector.y)
          : undefined

    if (direction) this.move3(direction)
  }

  /**
   * Moves the camera along a specified axis by a given amount.
   * @param {number} amount - The amount to move the camera.
   * @param {'X' | 'Y' | 'Z'} axis - The axis along which to move the camera ('X', 'Y', or 'Z').
   */
  move1 (amount: number, axis: 'X' | 'Y' | 'Z'): void {
    const direction = new THREE.Vector3(
      axis === 'X' ? -amount : 0,
      axis === 'Y' ? amount : 0,
      axis === 'Z' ? amount : 0
    )

    this.move3(direction)
  }

  /**
   * Rotates the camera by the specified angles.
   * @param {THREE.Vector2} angle - The 2D vector representing the rotation angles around the X and Y axes.
   */
  abstract rotate(angle: THREE.Vector2): void

  /**
   * Changes the distance between the camera and its target by a specified factor.
   * @param {number} amount - The factor by which to change the distance (e.g., 0.5 for halving the distance, 2 for doubling the distance).
   */
  abstract zoom(amount: number): void

  /**
   * Sets the distance between the camera and its target to the specified value.
   * @param {number} dist - The new distance between the camera and its target.
   */
  abstract setDistance(dist: number): void

  /**
   * Orbits the camera around its target by the given angle while maintaining the distance.
   * @param {THREE.Vector2} vector - The 2D vector representing the orbit angles around the X and Y axes.
   */
  abstract orbit(vector: THREE.Vector2): void

  /**
   * Orbits the camera around its target to align with the given direction.
   * @param {THREE.Vector3} direction - The direction towards which the camera should be oriented.
   */
  orbitTowards (direction: THREE.Vector3) {
    const forward = this._camera.forward

    // Clone to avoid side effect on argument
    const _direction = direction.clone()

    // Makes the azimuth be zero for vertical directions
    // This avoids weird spin around the axis.
    if (_direction.x === 0 && _direction.z === 0) {
      _direction.x = this._camera.forward.x * 0.001
      _direction.z = this._camera.forward.z * 0.001
      _direction.normalize()
    }

    // Remove Y component.
    const flatForward = forward.clone().setY(0)
    const flatDirection = _direction.clone().setY(0)

    // Compute angle between vectors on a flat plane.
    const cross = flatForward.clone().cross(flatDirection)
    const clockwise = cross.y === 0 ? 1 : Math.sign(cross.y)
    const azimuth = flatForward.angleTo(flatDirection) * clockwise

    // Compute the declination angle between the two vectors.
    const angleForward = flatForward.angleTo(forward) * Math.sign(forward.y)
    const angleDirection = flatDirection.angleTo(_direction) * Math.sign(_direction.y)
    const declination = angleForward - angleDirection

    // Convert to degrees.
    const angle = new THREE.Vector2(-declination, azimuth)
    angle.multiplyScalar(180 / Math.PI)

    // Apply rotation.
    this.orbit(angle)
  }

  /**
   * Rotates the camera without moving so that it looks at the specified target.
   * @param {Object3D | THREE.Vector3} target - The target object or position to look at.
   */
  abstract target(target: Object3D | THREE.Vector3): void

  /**
   * Resets the camera to its last saved position and orientation.
   */
  abstract reset(): void

  /**
   * Moves both the camera and its target to the given positions.
   * @param {THREE.Vector3} position - The new position of the camera.
   * @param {THREE.Vector3 | undefined} [target] - The new position of the target (optional).
   */
  abstract set(position: THREE.Vector3, target?: THREE.Vector3)

  /**
   * Sets the camera's orientation and position to focus on the specified target.
   * @param {IObject | Vim | THREE.Sphere | THREE.Box3 | 'all' | undefined} target - The target object, or 'all' to frame all objects.
   * @param {THREE.Vector3} [forward] - Optional forward direction after framing.
   */
  frame (
    target: SelectableObject | Vim | THREE.Sphere | THREE.Box3 | 'all' | undefined,
    forward?: THREE.Vector3
  ): void {
<<<<<<< HEAD
    if ((target instanceof GizmoMarker) || (target instanceof Object3D)) {
      target = target.getBoundingBox()
    }
    if ((target instanceof Vim)) {
      target = target.scene.getBoundingBox()
=======
    if ((target instanceof GizmoMarker) || (target instanceof Object)) {
      target = target.getBoundingBox()
    }
    if ((target instanceof Vim)) {
      target = target.scene.getAverageBoundingBox()
>>>>>>> c8d6f7b3
    }
    if (target === 'all') {
      target = this._camera._scene.getAverageBoundingBox()
    }
    if (target instanceof THREE.Box3) {
      target = target.getBoundingSphere(new THREE.Sphere())
    }
    if (target instanceof THREE.Sphere) {
      this.frameSphere(target, forward)
    }
  }

  protected frameSphere (sphere: THREE.Sphere, forward?: THREE.Vector3) {
    const direction = this.getNormalizedDirection(forward)
    // Compute best distance to frame sphere
    const fov = (this._camera.camPerspective.camera.fov * Math.PI) / 180
    const dist = (sphere.radius * 1.2) / Math.tan(fov / 2)
    const safeDist = Math.max(dist, this._camera.camPerspective.camera.near * 2)

    const pos = direction.multiplyScalar(-safeDist).add(sphere.center)

    this.set(pos, sphere.center)
  }

  private getNormalizedDirection (forward?: THREE.Vector3) {
    if (!forward) {
      return this._camera.forward
    }
    if (forward.x === 0 && forward.y === 0 && forward.z === 0) {
      return this._camera.forward
    }
    return forward.clone().normalize()
  }
}<|MERGE_RESOLUTION|>--- conflicted
+++ resolved
@@ -144,19 +144,11 @@
     target: SelectableObject | Vim | THREE.Sphere | THREE.Box3 | 'all' | undefined,
     forward?: THREE.Vector3
   ): void {
-<<<<<<< HEAD
     if ((target instanceof GizmoMarker) || (target instanceof Object3D)) {
       target = target.getBoundingBox()
     }
     if ((target instanceof Vim)) {
-      target = target.scene.getBoundingBox()
-=======
-    if ((target instanceof GizmoMarker) || (target instanceof Object)) {
-      target = target.getBoundingBox()
-    }
-    if ((target instanceof Vim)) {
       target = target.scene.getAverageBoundingBox()
->>>>>>> c8d6f7b3
     }
     if (target === 'all') {
       target = this._camera._scene.getAverageBoundingBox()
