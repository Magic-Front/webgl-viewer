import * as THREE from 'three'
import { ViewerCamera } from './viewer_camera'
import { Viewer } from './viewer'

const KEYS = {
  KEY_0: 48,
  KEY_1: 49,
  KEY_2: 50,
  KEY_3: 51,
  KEY_4: 52,
  KEY_5: 53,
  KEY_6: 54,
  KEY_7: 55,
  KEY_8: 56,
  KEY_9: 57,

  KEY_LEFT: 0x25,
  KEY_RIGHT: 0x27,
  KEY_UP: 0x26,
  KEY_DOWN: 0x28,
  KEY_CTRL: 0x11,
  KEY_SHIFT: 0x10,
  KEY_ENTER: 0x0d,
  KEY_SPACE: 0x20,
  KEY_TAB: 0x09,
  KEY_ESCAPE: 0x1b,
  KEY_BACKSPACE: 0x08,
  KEY_HOME: 0x24,
  KEY_END: 0x23,
  KEY_INSERT: 0x2d,
  KEY_DELETE: 0x2e,
  KEY_ALT: 0x12,

  KEY_F1: 0x70,
  KEY_F2: 0x71,
  KEY_F3: 0x72,
  KEY_F4: 0x73,
  KEY_F5: 0x74,
  KEY_F6: 0x75,
  KEY_F7: 0x76,
  KEY_F8: 0x77,
  KEY_F9: 0x78,
  KEY_F10: 0x79,
  KEY_F11: 0x7a,
  KEY_F12: 0x7b,

  KEY_NUMPAD0: 0x60,
  KEY_NUMPAD1: 0x61,
  KEY_NUMPAD2: 0x62,
  KEY_NUMPAD3: 0x63,
  KEY_NUMPAD4: 0x64,
  KEY_NUMPAD5: 0x65,
  KEY_NUMPAD6: 0x66,
  KEY_NUMPAD7: 0x67,
  KEY_NUMPAD8: 0x68,
  KEY_NUMPAD9: 0x69,

  KEY_ADD: 0x6b,
  KEY_SUBTRACT: 0x6d,
  KEY_MULTIPLY: 0x6a,
  KEY_DIVIDE: 0x6f,
  KEY_SEPARATOR: 0x6c,
  KEY_DECIMAL: 0x6e,

  KEY_OEM_PLUS: 0xbb,
  KEY_OEM_MINUS: 0xbd,

  KEY_A: 65,
  KEY_B: 66,
  KEY_C: 67,
  KEY_D: 68,
  KEY_E: 69,
  KEY_F: 70,
  KEY_G: 71,
  KEY_H: 72,
  KEY_I: 73,
  KEY_J: 74,
  KEY_K: 75,
  KEY_L: 76,
  KEY_M: 77,
  KEY_N: 78,
  KEY_O: 79,
  KEY_P: 80,
  KEY_Q: 81,
  KEY_R: 82,
  KEY_S: 83,
  KEY_T: 84,
  KEY_U: 85,
  KEY_V: 86,
  KEY_W: 87,
  KEY_X: 88,
  KEY_Y: 89,
  KEY_Z: 90
}

export class ViewerInput {
  MouseMoveSensitivity: number = 0.05
  MouseRotateSensitivity: number = 0.2
  TouchMoveSensitivity: number = this.MouseMoveSensitivity * 20
  TouchRotateSensitivity: number = this.MouseRotateSensitivity
  MouseScrollSensitivity: number = 0.05
  MaximumInclination: number = 1.4
  ShiftMultiplier: number = 3.0
  MinimumSpeedDifference: number = 0.01
  VelocityBlendFactor: number = 0.0001
  BaseKeyboardSpeed: number = 5

  canvas: HTMLCanvasElement
  settings: any
  cameraController: ViewerCamera
  unregister: Function
  isMouseDown: Boolean
  hasMouseMoved: Boolean

  // TODO: Fix circular dependency
  viewer: Viewer
  focusDisposer: Function

  ctrlDown: boolean
  shftDown: boolean

  constructor (
    canvas: HTMLCanvasElement,
    settings: any,
    cameraController: ViewerCamera,
    viewer: Viewer
  ) {
    this.canvas = canvas
    this.settings = settings
    this.cameraController = cameraController
    this.viewer = viewer
    this.unregister = function () {}
    this.isMouseDown = false
  }

  register () {
    this.canvas.addEventListener('mousedown', this.onMouseDown)
    this.canvas.addEventListener('wheel', this.onMouseWheel)
    this.canvas.addEventListener('mousemove', this.onMouseMove)
    this.canvas.addEventListener('mouseup', this.onMouseUp)
    document.addEventListener('keydown', this.onKeyDown)
    document.addEventListener('keyup', this.onKeyUp)

    this.unregister = function () {
      this.canvas.removeEventListener('mousedown', this.onMouseDown)
      this.canvas.removeEventListener('wheel', this.onMouseWheel)
      this.canvas.removeEventListener('mousemove', this.onMouseMove)
      this.canvas.removeEventListener('mouseup', this.onMouseUp)
      document.removeEventListener('keydown', this.onKeyDown)
      document.removeEventListener('keyup', this.onKeyUp)

      this.isMouseDown = false
      this.unregister = function () {}
    }
<<<<<<< HEAD
  }
=======
  
    register () {
      this.canvas.addEventListener('mousedown', this.onMouseDown)
      this.canvas.addEventListener('wheel', this.onMouseWheel)
      this.canvas.addEventListener('mousemove', this.onMouseMove)
      this.canvas.addEventListener('mouseup', this.onMouseUp)
      document.addEventListener('keydown', this.onKeyDown)
      document.addEventListener('keyup', this.onKeyUp)
  
      this.unregister = function () {
        this.canvas.removeEventListener('mousedown', this.onMouseDown)
        this.canvas.removeEventListener('wheel', this.onMouseWheel)
        this.canvas.removeEventListener('mousemove', this.onMouseMove)
        this.canvas.removeEventListener('mouseup', this.onMouseUp)
        document.removeEventListener('keydown', this.onKeyDown)
        document.removeEventListener('keyup', this.onKeyUp)
  
        this.isMouseDown = false
        this.unregister = function () {}
      }
    }
    
    onKeyUp = (event) => {
        this.onKey(event, false);
    }
  
    onKeyDown = (event) => {
        this.onKey(event, true);
    }
    
    onKey = (event, keyDown) => {
      if (!keyDown)
      {
          switch (event.keyCode)
          {
              case KEYS.KEY_ADD:
              case KEYS.KEY_OEM_PLUS:
                  this.cameraController.SpeedMultiplier += 1;
                  break;
              case KEYS.KEY_SUBTRACT:
              case KEYS.KEY_OEM_MINUS:
                  this.cameraController.SpeedMultiplier -= 1;
                  break;
              case KEYS.KEY_F8: 
                  this.cameraController.MouseOrbit = !this.cameraController.MouseOrbit;
                  if (this.cameraController.MouseOrbit)
                  {
                      this.cameraController.CurrentOrbitalDistance = this.cameraController.OrbitalTarget.clone().sub(this.cameraController.camera.position).length();
                      this.cameraController.TargetOrbitalDistance = this.cameraController.CurrentOrbitalDistance;
                  }
                  break;
              case KEYS.KEY_HOME:
                  this.cameraController.frameScene(this.viewer.boundingSphere)
                  break
              // Selection
              case KEYS.KEY_ESCAPE:
                  this.viewer.clearSelection()
                  break
              case KEYS.KEY_Z:
                  this.viewer.focusSelection()
                  break
          }
      }
>>>>>>> 9008d0ac

  onKeyUp = (event) => {
    this.onKey(event, false)
  }

  onKeyDown = (event) => {
    this.onKey(event, true)
  }

  onKey = (event, keyDown) => {
    if (!keyDown) {
      switch (event.keyCode) {
        case KEYS.KEY_ADD:
        case KEYS.KEY_OEM_PLUS:
          this.cameraController.SpeedMultiplier += 1
          break
        case KEYS.KEY_SUBTRACT:
        case KEYS.KEY_OEM_MINUS:
          this.cameraController.SpeedMultiplier -= 1
          break
        case KEYS.KEY_F8:
          this.cameraController.MouseOrbit = !this.cameraController.MouseOrbit
          if (this.cameraController.MouseOrbit) {
            this.cameraController.CurrentOrbitalDistance =
              this.cameraController.OrbitalTarget.clone()
                .sub(this.cameraController.camera.position)
                .length()
            this.cameraController.TargetOrbitalDistance =
              this.cameraController.CurrentOrbitalDistance
          }
          break
        case KEYS.KEY_HOME:
          this.cameraController.resetCamera()
          break
        // Selection
        case KEYS.KEY_ESCAPE:
          this.viewer.clearSelection()
          break
        case KEYS.KEY_Z:
          this.viewer.focusSelection()
          break
      }
    }

    const speed = keyDown
      ? this.BaseKeyboardSpeed * (this.shftDown ? this.ShiftMultiplier : 1.0)
      : 0.0
    switch (event.keyCode) {
      // Camera
      case KEYS.KEY_W:
      case KEYS.KEY_UP:
        this.cameraController.InputVelocity.z = -speed
        break
      case KEYS.KEY_S:
      case KEYS.KEY_DOWN:
        this.cameraController.InputVelocity.z = speed
        break
      case KEYS.KEY_D:
      case KEYS.KEY_RIGHT:
        this.cameraController.InputVelocity.x = speed
        break
      case KEYS.KEY_A:
      case KEYS.KEY_LEFT:
        this.cameraController.InputVelocity.x = -speed
        break
      case KEYS.KEY_E:
        this.cameraController.InputVelocity.y = speed
        break
      case KEYS.KEY_Q:
        this.cameraController.InputVelocity.y = -speed
        break
      case KEYS.KEY_CTRL:
        this.ctrlDown = keyDown
        break
      case KEYS.KEY_SHIFT:
        if (this.shftDown !== keyDown) {
          this.shftDown = keyDown
          if (keyDown) {
            this.cameraController.InputVelocity.multiplyScalar(
              this.ShiftMultiplier
            )
          } else {
            this.cameraController.InputVelocity.multiplyScalar(
              1.0 / this.ShiftMultiplier
            )
          }
        }
        break
    }

    event.preventDefault()
  }

  onMouseMove = (event) => {
    if (!this.isMouseDown) {
      return
    }
    this.hasMouseMoved = true

    event.preventDefault()

    // https://github.com/mrdoob/three.js/blob/master/examples/jsm/controls/PointerLockControls.js
    const deltaX =
      event.movementX || event.mozMovementX || event.webkitMovementX || 0
    const deltaY =
      event.movementY || event.mozMovementY || event.webkitMovementY || 0
    const delta = new THREE.Vector2(deltaX, deltaY)

    if (event.buttons & 2) {
      this.cameraController.panCameraBy(delta)
    } else {
      delta.multiplyScalar(this.MouseRotateSensitivity)
      this.cameraController.rotateCameraBy(delta)
    }
  }

  onMouseWheel = (event) => {
    event.preventDefault()
    event.stopPropagation()
    if (this.ctrlDown) {
      this.cameraController.SpeedMultiplier -= event.deltaY * 0.01
    } else if (this.cameraController.MouseOrbit) {
      this.cameraController.updateOrbitalDistance(
        -event.deltaY * this.MouseScrollSensitivity
      )
    } else {
      const impulse = new THREE.Vector3(
        0,
        0,
        event.deltaY *
          this.MouseScrollSensitivity *
          this.cameraController.getSpeedMultiplier()
      )
      this.cameraController.applyLocalImpulse(impulse)
    }
  }

  onMouseDown = (event) => {
    event.preventDefault()
    this.isMouseDown = true
    this.hasMouseMoved = false

    // Manually set the focus since calling preventDefault above
    // prevents the browser from setting it automatically.
    this.canvas.focus ? this.canvas.focus() : window.focus()
  }

  mouseRaycast (mouseX, mouseY) {
    const x = (mouseX / window.innerWidth) * 2 - 1
    const y = -(mouseY / window.innerHeight) * 2 + 1
    const mouse = new THREE.Vector2(x, y)
    const raycaster = new THREE.Raycaster()
    raycaster.setFromCamera(mouse, this.cameraController.camera)
    // raycaster.firstHitOnly = true;
    return raycaster.intersectObjects(this.viewer.meshes)
  }

  onMouseUp = (event) => {
    if (this.isMouseDown && !this.hasMouseMoved) {
      const hits = this.mouseRaycast(event.x, event.y)
      if (hits.length > 0) {
        const mesh = hits[0].object
        const index = hits[0].instanceId

        console.log(
          `Raycast hit. Position (${hits[0].point.x}, ${hits[0].point.y}, ${hits[0].point.z})`
        )
        if (mesh instanceof THREE.Mesh) {
          this.viewer.select(mesh, index)
        }
      }
    }
    this.isMouseDown = false
  }
}<|MERGE_RESOLUTION|>--- conflicted
+++ resolved
@@ -152,73 +152,7 @@
       this.isMouseDown = false
       this.unregister = function () {}
     }
-<<<<<<< HEAD
-  }
-=======
-  
-    register () {
-      this.canvas.addEventListener('mousedown', this.onMouseDown)
-      this.canvas.addEventListener('wheel', this.onMouseWheel)
-      this.canvas.addEventListener('mousemove', this.onMouseMove)
-      this.canvas.addEventListener('mouseup', this.onMouseUp)
-      document.addEventListener('keydown', this.onKeyDown)
-      document.addEventListener('keyup', this.onKeyUp)
-  
-      this.unregister = function () {
-        this.canvas.removeEventListener('mousedown', this.onMouseDown)
-        this.canvas.removeEventListener('wheel', this.onMouseWheel)
-        this.canvas.removeEventListener('mousemove', this.onMouseMove)
-        this.canvas.removeEventListener('mouseup', this.onMouseUp)
-        document.removeEventListener('keydown', this.onKeyDown)
-        document.removeEventListener('keyup', this.onKeyUp)
-  
-        this.isMouseDown = false
-        this.unregister = function () {}
-      }
-    }
-    
-    onKeyUp = (event) => {
-        this.onKey(event, false);
-    }
-  
-    onKeyDown = (event) => {
-        this.onKey(event, true);
-    }
-    
-    onKey = (event, keyDown) => {
-      if (!keyDown)
-      {
-          switch (event.keyCode)
-          {
-              case KEYS.KEY_ADD:
-              case KEYS.KEY_OEM_PLUS:
-                  this.cameraController.SpeedMultiplier += 1;
-                  break;
-              case KEYS.KEY_SUBTRACT:
-              case KEYS.KEY_OEM_MINUS:
-                  this.cameraController.SpeedMultiplier -= 1;
-                  break;
-              case KEYS.KEY_F8: 
-                  this.cameraController.MouseOrbit = !this.cameraController.MouseOrbit;
-                  if (this.cameraController.MouseOrbit)
-                  {
-                      this.cameraController.CurrentOrbitalDistance = this.cameraController.OrbitalTarget.clone().sub(this.cameraController.camera.position).length();
-                      this.cameraController.TargetOrbitalDistance = this.cameraController.CurrentOrbitalDistance;
-                  }
-                  break;
-              case KEYS.KEY_HOME:
-                  this.cameraController.frameScene(this.viewer.boundingSphere)
-                  break
-              // Selection
-              case KEYS.KEY_ESCAPE:
-                  this.viewer.clearSelection()
-                  break
-              case KEYS.KEY_Z:
-                  this.viewer.focusSelection()
-                  break
-          }
-      }
->>>>>>> 9008d0ac
+  }
 
   onKeyUp = (event) => {
     this.onKey(event, false)
@@ -251,7 +185,7 @@
           }
           break
         case KEYS.KEY_HOME:
-          this.cameraController.resetCamera()
+          this.cameraController.frameScene(this.viewer.boundingSphere)
           break
         // Selection
         case KEYS.KEY_ESCAPE:
