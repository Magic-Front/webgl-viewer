/**
 * @module vim-loader
 */

import * as THREE from 'three'
import { VimDocument, G3d, VimHeader, FilterMode } from 'vim-format'
import { Scene } from './scene'
import { VimSettings } from './vimSettings'
import { Object3D } from './object3D'
import {
  ElementMapping,
  ElementMapping2,
  ElementNoMapping
} from './elementMapping'
import { ISignal, SignalDispatcher } from 'ste-signals'
import { G3dSubset } from './progressive/g3dSubset'
import { SubsetBuilder } from './progressive/subsetBuilder'
import { LoadPartialSettings } from './progressive/subsetRequest'

type VimFormat = 'vim' | 'vimx'

/**
 * Represents a container for the built three.js meshes and the vim data from which they were constructed.
 * Facilitates high-level scene manipulation by providing access to objects.
 */
export class Vim {
  /**
   * Indicates whether the vim was opened from a vim or vimx file.
   */
  readonly format: VimFormat

  /**
   * Indicates the url this vim came from if applicable.
   */
  readonly source: string | undefined

  /**
   * The header for this vim.
   */
  readonly header: VimHeader | undefined

  /**
   * The interface to access bim data related to this vim if available.
   */
  readonly bim: VimDocument | undefined

  /**
   * The raw g3d geometry scene definition.
   */
  readonly g3d: G3d | undefined

  /**
   * The settings used when this vim was opened.
   */
  readonly settings: VimSettings

  /**
   * Mostly Internal - The scene in which the vim geometry is added.
   */
  readonly scene: Scene

  /**
   * The mapping from Bim to Geometry for this vim.
   */
  readonly map: ElementMapping | ElementNoMapping | ElementMapping2

  private readonly _builder: SubsetBuilder
  private readonly _loadedInstances = new Set<number>()
  private readonly _elementToObject = new Map<number, Object3D>()

  /**
   * Getter for accessing the event dispatched whenever a subset begins or finishes loading.
   * @returns {ISignal} The event dispatcher for loading updates.
   */
  get onLoadingUpdate () {
    return this._builder.onUpdate
  }

  /**
   * Indicates whether there are subsets currently being loaded.
   * @returns {boolean} True if subsets are being loaded; otherwise, false.
   */
  get isLoading () {
    return this._builder.isLoading
  }

  /**
   * Getter for accessing the signal dispatched when the object is disposed.
   * @returns {ISignal} The signal for disposal events.
   */
  get onDispose () {
    return this._onDispose as ISignal
  }

  private _onDispose = new SignalDispatcher()

  /**
 * Constructs a new instance of a Vim object with the provided parameters.
 * @param {VimHeader | undefined} header - The Vim header, if available.
 * @param {VimDocument} document - The Vim document.
 * @param {G3d | undefined} g3d - The G3d object, if available.
 * @param {Scene} scene - The scene containing the vim's geometry.
 * @param {VimSettings} settings - The settings used to open this vim.
 * @param {ElementMapping | ElementNoMapping | ElementMapping2} map - The element mapping.
 * @param {SubsetBuilder} builder - The subset builder for constructing subsets of the Vim object.
 * @param {string} source - The source of the Vim object.
 * @param {VimFormat} format - The format of the Vim object.
 * @param {boolean} isLegacy - Indicates whether the Vim object uses a legacy loading pipeline.
 */
  constructor (
    header: VimHeader | undefined,
    document: VimDocument,
    g3d: G3d | undefined,
    scene: Scene,
    settings: VimSettings,
    map: ElementMapping | ElementNoMapping | ElementMapping2,
    builder: SubsetBuilder,
    source: string,
    format: VimFormat) {
    this.header = header
    this.bim = document
    this.g3d = g3d
    scene.vim = this
    this.scene = scene
    this.settings = settings

    this.map = map ?? new ElementNoMapping()
    this._builder = builder
    this.source = source
    this.format = format
  }

  /**
   * Retrieves the matrix representation of the Vim object's position, rotation, and scale.
   * @returns {THREE.Matrix4} The matrix representing the Vim object's transformation.
   */
  getMatrix () {
    return this.settings.matrix
  }

  /**
   * Retrieves the object associated with the specified instance number.
   * @param {number} instance - The instance number of the object.
   * @returns {THREE.Object3D | undefined} The object corresponding to the instance, or undefined if not found.
   */
  getObjectFromInstance (instance: number) {
    const element = this.map.getElementFromInstance(instance)
    if (element === undefined) return
    return this.getObjectFromElement(element)
  }

  /**
   * Retrieves the objects associated with the specified element ID.
   * @param {number} id - The element ID to retrieve objects for.
   * @returns {THREE.Object3D[]} An array of objects corresponding to the element ID, or an empty array if none are found.
   */
  getObjectsFromElementId (id: number) {
    const elements = this.map.getElementsFromElementId(id)
    return elements
      ?.map((e) => this.getObjectFromElement(e))
      .filter((o): o is Object3D => o !== undefined) ?? []
  }

  /**
   * Retrieves the Vim object associated with the given Vim element index.
   * @param {number} element - The index of the Vim element.
   * @returns {Object3D | undefined} The Vim object corresponding to the element index, or undefined if not found.
   */
  getObjectFromElement (element: number): Object3D | undefined {
    if (!this.map.hasElement(element)) return

    if (this._elementToObject.has(element)) {
      return this._elementToObject.get(element)
    }

    const instances = this.map.getInstancesFromElement(element)
    const meshes = this.scene.getMeshesFromInstances(instances)

    const result = new Object3D(this, element, instances, meshes)
    this._elementToObject.set(element, result)
    return result
  }

  /**
   * Retrieves an array containing all Vim objects strictly contained within the specified bounding box.
   * @param {THREE.Box3} box - The bounding box to search within.
   * @returns {Object3D[]} An array of Vim objects strictly contained within the bounding box.
   */
  getObjectsInBox (box: THREE.Box3) {
    const result: Object3D[] = []

    for (const obj of this.getObjects()) {
      const b = obj.getBoundingBox()
      if (!b) continue
      if (box.containsBox(b)) {
        result.push(obj)
      }
    }
    return result
  }

  /**
   * Retrieves an array of all objects within the Vim.
   * @returns {Object3D[]} An array containing all objects within the Vim.
   */
  getObjects () {
<<<<<<< HEAD
    const result = new Array<Object3D>()
=======
    const result: Object[] = []
>>>>>>> c8d6f7b3
    for (const e of this.map.getElements()) {
      const obj = this.getObjectFromElement(e)
      result.push(obj)
    }
    return result
  }

  /**
   * Retrieves an array containing all objects within the specified subset.
   * @param {G3dSubset} subset - The subset to retrieve objects from.
   * @returns {Object3D[]} An array of objects within the specified subset.
   */
  getObjectsInSubset (subset: G3dSubset) {
<<<<<<< HEAD
    const set = new Set<Object3D>()
    const result = new Array<Object3D>()
=======
    const set = new Set<Object>()
    const result: Object[] = []
>>>>>>> c8d6f7b3
    const count = subset.getInstanceCount()
    for (let i = 0; i < count; i++) {
      const instance = subset.getVimInstance(i)
      const obj = this.getObjectFromInstance(instance)
      if (!set.has(obj)) {
        result.push(obj)
        set.add(obj)
      }
    }
    return result
  }

  /**
   * Retrieves all instances as a subset.
   * @returns {G3dSubset} A subset containing all instances.
   */
  getFullSet (): G3dSubset {
    return this._builder.getFullSet()
  }

  /**
   * Asynchronously loads all geometry according to the provided settings.
   * @param {LoadPartialSettings} [settings] - Optional settings for the loading process.
   */
  async loadAll (settings?: LoadPartialSettings) {
    return this.loadSubset(this.getFullSet(), settings)
  }

  /**
   * Asynchronously loads geometry for the specified subset according to the provided settings.
   * @param {G3dSubset} subset - The subset to load resources for.
   * @param {LoadPartialSettings} [settings] - Optional settings for the loading process.
   */
  async loadSubset (subset: G3dSubset, settings?: LoadPartialSettings) {
    subset = subset.except('instance', this._loadedInstances)
    const count = subset.getInstanceCount()
    for (let i = 0; i < count; i++) {
      this._loadedInstances.add(subset.getVimInstance(i))
    }

    // Add box to rendering.
    const box = subset.getBoundingBox()
    this.scene.updateBox(box)

    if (subset.getInstanceCount() === 0) {
      console.log('Empty subset. Ignoring')
      return
    }
    // Launch loading
    await this._builder.loadSubset(subset, settings)
  }

  /**
   * Asynchronously loads geometry based on a specified filter mode and criteria.
   * @param {FilterMode} filterMode - The mode of filtering to apply.
   * @param {number[]} filter - The filter criteria.
   * @param {LoadPartialSettings} [settings] - Optional settings for the loading process.
   */
  async loadFilter (
    filterMode: FilterMode,
    filter: number[],
    settings?: LoadPartialSettings
  ) {
    const subset = this.getFullSet().filter(filterMode, filter)
    await this.loadSubset(subset, settings)
  }

  /**
   * Removes the current geometry from the renderer.
   */
  clear () {
    this._elementToObject.clear()
    this._loadedInstances.clear()
    this.scene.clear()
    // Clearing this one last because it dispatches the signal
    this._builder.clear()
  }

  /**
   * Cleans up and releases resources associated with the vim.
   */
  dispose () {
    this._builder.dispose()
    this._onDispose.dispatch()
    this._onDispose.clear()
    this.scene.dispose()
  }
}<|MERGE_RESOLUTION|>--- conflicted
+++ resolved
@@ -204,11 +204,7 @@
    * @returns {Object3D[]} An array containing all objects within the Vim.
    */
   getObjects () {
-<<<<<<< HEAD
-    const result = new Array<Object3D>()
-=======
-    const result: Object[] = []
->>>>>>> c8d6f7b3
+    const result : Object3D[] = []
     for (const e of this.map.getElements()) {
       const obj = this.getObjectFromElement(e)
       result.push(obj)
@@ -222,13 +218,8 @@
    * @returns {Object3D[]} An array of objects within the specified subset.
    */
   getObjectsInSubset (subset: G3dSubset) {
-<<<<<<< HEAD
     const set = new Set<Object3D>()
-    const result = new Array<Object3D>()
-=======
-    const set = new Set<Object>()
-    const result: Object[] = []
->>>>>>> c8d6f7b3
+    const result: Object3D[] = []
     const count = subset.getInstanceCount()
     for (let i = 0; i < count; i++) {
       const instance = subset.getVimInstance(i)
