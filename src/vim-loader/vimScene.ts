--- conflicted
+++ resolved
@@ -187,21 +187,7 @@
     return this.getStringFromIndex(nameIndex)
   }
 
-<<<<<<< HEAD
   getStringFromIndex (stringIndex: number): string {
     return stringIndex < 0 ? "" : this.vim.strings[stringIndex]  
-=======
-  getElementId (elementIndex: number): number | undefined {
-    if (elementIndex < 0) throw new Error('Invalid negative index.')
-    const ids = this.getIntColumn(this.getElementTable(), 'Id')
-    if (!ids) return
-    return ids[elementIndex]
-  }
-
-  getStringFromIndex (stringIndex: number): string | undefined {
-    if (stringIndex < 0) throw new Error('Invalid negative string index')
-
-    return this.vim.strings[stringIndex]
->>>>>>> 1f8ac71c
   }
 }