--- conflicted
+++ resolved
@@ -1,10 +1,6 @@
 {
   "name": "vim-webgl-viewer",
-<<<<<<< HEAD
-  "version": "1.4.6-dev.3",
-=======
-  "version": "1.4.7-dev.4",
->>>>>>> 80589690
+  "version": "1.4.11",
   "description": "A high-performance 3D viewer and VIM file loader built on top of Three.JS.",
   "files": [
     "dist"
