--- conflicted
+++ resolved
@@ -1,10 +1,6 @@
 {
   "name": "vim-webgl-viewer",
-<<<<<<< HEAD
-  "version": "1.2.24-dev.1",
-=======
   "version": "1.2.26-dev.0",
->>>>>>> 3faf67e0
   "description": "A high-performance 3D viewer and VIM file loader built on top of Three.JS.",
   "files": [
     "dist"
