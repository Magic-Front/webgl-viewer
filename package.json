{
  "name": "vim-webgl-viewer",
<<<<<<< HEAD
  "version": "1.4.16-dev.2",
=======
  "version": "1.4.15a",
>>>>>>> cadb08ff
  "description": "A high-performance 3D viewer and VIM file loader built on top of Three.JS.",
  "files": [
    "dist"
  ],
  "main": "./dist/vim-webgl-viewer.iife.js",
  "types": "./dist/types/vim.d.ts",
  "module": "/dist/vim-webgl-viewer.mjs",
  "homepage": "https://github.com/vimaec/vim-webgl-viewer.git",
  "bugs": {
    "url": "https://github.com/vimaec/vim-webgl-viewer/issues"
  },
  "license": "MIT",
  "author": "VIM <hello@vimaec.com>",
  "repository": {
    "type": "git",
    "url": "https://github.com/vimaec/vim-webgl-viewer.git"
  },
  "scripts": {
    "dev": "vite --host",
    "build": "vite build && npm run declarations",
    "bump-dev": "npm version prerelease --preid=dev",
    "publish-dev": "npm publish --tag=dev",
    "serve-docs": "http-server ./docs -o --host",
    "release-patch": "npm version patch && git push && npm publish",
    "release-dev": "npm run build && npm run bump-dev && git push && npm run publish-dev",
    "eslint": "eslint --ext .js,.ts src --fix",
    "documentation": "typedoc --entryPointStrategy expand --mergeModulesMergeMode module --out docs/api --excludePrivate ./src/vim-webgl-viewer/ ./src/vim-loader/ && git add ./docs/",
    "declarations": "tsc --declaration --emitDeclarationOnly --outdir ./dist/types"
  },
  "devDependencies": {
    "@types/three": "^0.143.0",
    "@typescript-eslint/eslint-plugin": "^5.45.1",
    "@typescript-eslint/parser": "^5.45.1",
    "eslint": "^8.29.0",
    "eslint-config-prettier": "^8.5.0",
    "eslint-config-standard": "^17.0.0",
    "eslint-plugin-import": "^2.26.0",
    "eslint-plugin-node": "^11.1.0",
    "eslint-plugin-prettier": "^4.2.1",
    "eslint-plugin-promise": "^6.1.1",
    "http-server": "^14",
    "opener": "^1.5.2",
    "prettier": "^2.8.0",
    "typedoc": "^0.23.21",
    "typedoc-plugin-merge-modules": "^4.0.1",
    "typescript": "^4.9.3",
    "vite": "^3.2.5"
  },
  "dependencies": {
    "@types/node": "^18.11.11",
    "deepmerge": "^4.2.2",
    "ste-events": "^3.0.7",
    "ste-simple-events": "^3.0.7",
    "three": "0.143.0"
  },
  "keywords": [
    "3d",
    "viewer",
    "three.js",
    "model",
    "aec",
    "vim",
    "loader",
    "webgl"
  ]
}<|MERGE_RESOLUTION|>--- conflicted
+++ resolved
@@ -1,10 +1,6 @@
 {
   "name": "vim-webgl-viewer",
-<<<<<<< HEAD
-  "version": "1.4.16-dev.2",
-=======
-  "version": "1.4.15a",
->>>>>>> cadb08ff
+  "version": "1.4.20",
   "description": "A high-performance 3D viewer and VIM file loader built on top of Three.JS.",
   "files": [
     "dist"
