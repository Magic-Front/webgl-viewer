--- conflicted
+++ resolved
@@ -49,13 +49,8 @@
       })
 
       viewer.loadVim(
-<<<<<<< HEAD
-        {
-          url: url,
-=======
         url,
         {
->>>>>>> 261dc89f
           rotation: { x: 270, y: 0, z: 0 },
           transparency: transparency
         },
