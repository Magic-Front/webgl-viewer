--- conflicted
+++ resolved
@@ -31,17 +31,9 @@
     <script>
       // Parse URL for source file
       const params = new URLSearchParams(window.location.search)
-      // Edge server doesn't serve http ranges properly
       const url = params.has('vim')
-<<<<<<< HEAD
         ? params.get('vim')
         : 'https://vim02.azureedge.net/samples/residence.v1.2.75.vim'
-=======
-        ? params.get('vim') // : './test_vim.vim.gz'
-        : 'https://vim02.azureedge.net/samples/residence.vim'
-      // 'https://vim.azureedge.net/samples/test_vim.vim.gz'
-      // : 'https://vimdevelopment01storage.blob.core.windows.net/samples/TowerS-ARCHITECTURE-ALL.v1.2.50.vim'
->>>>>>> 0b05891a
 
       // Parse URL for transparency mode
       let transparency = 'all'
