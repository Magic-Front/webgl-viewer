--- conflicted
+++ resolved
@@ -16,10 +16,10 @@
 Licensed under the terms of the MIT License
 */
 
-<<<<<<< HEAD
 export class Viewer {
   canvas: HTMLCanvasElement | undefined = undefined
   logo: HTMLImageElement | undefined = undefined
+  link: HTMLAnchorElement | undefined = undefined
   favicon: HTMLImageElement | undefined = undefined
 
   stats: any
@@ -75,139 +75,6 @@
         this.settings = settings
         this.updateScene()
       })
-=======
-export class Viewer
-{
-    canvas: HTMLCanvasElement;
-    favicon: HTMLElement;
-
-    stats: any;
-    settings: any;
-    camera: THREE.PerspectiveCamera; //PerspectiveCamera;
-    renderer: THREE.WebGLRenderer; // THREE.WebGLRenderer
-    scene: THREE.Scene; // THREE.Scene
-    meshes = [];
-
-    plane: THREE.Mesh; // THREE.Mesh
-    sunlight: THREE.HemisphereLight ; // THREE.HemisphereLight
-    light1: THREE.DirectionalLight; // THREE.DirectionalLight
-    light2: THREE.DirectionalLight; // THREE.DirectionalLight
-    material: THREE.MeshPhongMaterial; // THREE.MeshPhongMaterial
-    removeListeners: Function;
-
-    cameraController: ViewerCamera;
-    controls: ViewerInput;
-    vim: any;
-
-    view(options)
-    {
-        this.settings = (new DeepMerge()).deepMerge(ViewerSettings.default, options, undefined);
-
-        //Init Canvas
-        {
-            // If a canvas is given, we will draw in it.
-            let canvas = document.getElementById(this.settings.canvasId);
-
-            // If no canvas is given, we create a new one
-            if (!canvas) {
-                canvas = document.createElement('canvas');
-                document.body.appendChild(canvas);
-            }
-            this.canvas = canvas as HTMLCanvasElement;
-        }
-
-        //Renderer
-        this.renderer = new THREE.WebGLRenderer({ antialias: true, canvas: this.canvas });
-        this.renderer.setPixelRatio(window.devicePixelRatio);
-
-        // Create the camera and size everything appropriately 
-        this.camera = new THREE.PerspectiveCamera();
-        this.cameraController = new ViewerCamera(
-            this.camera,
-            this.settings
-        );
-        this.resizeCanvas(true);
-
-        // Create scene object
-        this.scene = new THREE.Scene();
-
-        
-        if (this.settings.showGui) {
-            // Create a new DAT.gui controller 
-            ViewerGui.bind(
-                this.settings,
-                settings => {
-                    this.settings = settings;
-                    this.updateScene();
-                }
-            );
-        }
-        
-        // Ground
-        this.plane = new THREE.Mesh(
-            new THREE.PlaneBufferGeometry(1000, 1000),
-            new THREE.MeshPhongMaterial()
-        );
-        this.plane.rotation.x = -Math.PI / 2;
-        this.scene.add(this.plane);
-
-        // Lights
-        this.sunlight = new THREE.HemisphereLight();
-        this.light1 = new THREE.DirectionalLight();
-        this.light2 = new THREE.DirectionalLight();
-
-        this.scene.add(this.sunlight);
-        this.scene.add(this.light1);
-        this.scene.add(this.light2);
-
-        // Material 
-        this.material = new THREE.MeshPhongMaterial({
-            color: 0x999999,
-            vertexColors: true,
-            flatShading: true,
-            side: THREE.DoubleSide,
-            shininess: 70
-        });            
-
-        // Initial scene update: happens if controls change 
-        this.updateScene();
-
-        // Add Stats display 
-        if (this.settings.showStats) {
-            this.stats = new Stats();
-            this.stats.dom.style.top = "84px";
-            this.stats.dom.style.left = "16px";
-            document.body.appendChild(this.stats.dom);
-        }
-
-        // Add Vim logo
-        const link = document.createElement("a");
-        link.href = "https://vimaec.com";
-        const logo = document.createElement("img");
-        logo.src = "logo.png";
-        logo.style.position = "fixed";
-        logo.style.top = "16px";
-        logo.style.left = "16px";
-        logo.height = 48;
-        logo.width = 128;
-        link.appendChild(logo);
-        document.body.prepend(link);
-
-        // Set Favicon
-        const favicon = document.createElement('img');
-        favicon.setAttribute('href', "favicon.ico");
-        document.head.appendChild(favicon);
-
-        // Add all of the appropriate mouse, touch-pad, and keyboard listeners
-        //Load Vim
-        this.loadFile(
-            this.settings.url,
-            vim => this.onVimLoaded(vim)
-        );
-
-        // Start Loop
-        this.animate();
->>>>>>> 99275347
     }
 
     // Ground
@@ -273,7 +140,12 @@
     this.logo.style.left = '16px'
     this.logo.height = 48
     this.logo.width = 128
-    document.body.prepend(this.logo)
+
+    // Add logo as link
+    this.link = document.createElement('a')
+    this.link.href = 'https://vimaec.com'
+    this.link.appendChild(this.logo)
+    document.body.prepend(this.link)
 
     // Set Favicon
     this.favicon = document.createElement('img')
